var Script = require('../src/script.js')
var assert = require('assert')
var Address = require('../src/address.js')

var Util = require('../src/util.js')
var sha256ripe160 = Util.sha256ripe160;

var Convert = require('../src/convert.js')
var bytesToHex = Convert.bytesToHex;
var hexToBytes = Convert.hexToBytes;

describe('Script', function() {
  var p2shScriptPubKey, pubkeyScriptPubkey, addressScriptSig

  beforeEach(function(){
    p2shScriptPubKey = "a914e8c300c87986efa84c37c0519929019ef86eb5b487"
    pubkeyScriptPubKey = "76a9145a3acbc7bbcc97c5ff16f5909c9d7d3fadb293a888ac"
    addressScriptSig = "48304502206becda98cecf7a545d1a640221438ff8912d9b505ede67e0138485111099f696022100ccd616072501310acba10feb97cecc918e21c8e92760cd35144efec7622938f30141040cd2d2ce17a1e9b2b3b2cb294d40eecf305a25b7e7bfdafae6bb2639f4ee399b3637706c3d377ec4ab781355add443ae864b134c5e523001c442186ea60f0eb8"
  })

  describe('constructor', function() {
    it('works for a byte array', function() {
      assert.ok(new Script([]))
    })

    it('works when nothing is passed in', function() {
      assert.ok(new Script())
    })

    it('throws an error when input is not an array', function() {
      assert.throws(function(){ new Script({}) })
    })
  })

  describe('2-of-3 Multi-Signature', function() {
    var compressedPubKeys = [];
    var numSigs, script, multisig, network

    beforeEach(function() {
      compressedPubKeys = ['02ea1297665dd733d444f31ec2581020004892cdaaf3dd6c0107c615afb839785f',
                           '02fab2dea1458990793f56f42e4a47dbf35a12a351f26fa5d7e0cc7447eaafa21f',
                           '036c6802ce7e8113723dd92cdb852e492ebb157a871ca532c3cb9ed08248ff0e19']
<<<<<<< HEAD

      numSigs = 2;
=======
                           
      numSigs = 2
>>>>>>> bad2f769
    })

    it('should create valid multi-sig address', function() {
      network = 0x05 //mainnet
      script = Script.createMultiSigOutputScript(numSigs,compressedPubKeys.map(hexToBytes))
      multisig = sha256ripe160(script.buffer)
      var multiSigAddress = Address(multisig,network).toString()
<<<<<<< HEAD
      var redeemScript = bytesToHex(script.buffer)

      assert.ok(Address.validate(multiSigAddress))
      assert.equal(Address.getVersion(multiSigAddress),'0x05')
      assert.equal(multiSigAddress,'32vYjxBb7pHJJyXgNk8UoK3BdRDxBzny2v')
      assert.equal(Address(sha256ripe160(hexToBytes(redeemScript)),network).toString(),
        multiSigAddress)
    })
  })

  describe('getOutType', function() {
    it('works for p2sh', function() {
      var script = Script.fromHex(p2shScriptPubKey)
      assert.equal(script.getOutType(), 'P2SH')
    })

    it('works for pubkey', function() {
      var script = Script.fromHex(pubkeyScriptPubKey)
      assert.equal(script.getOutType(), 'Pubkey')
    })
  })

  describe('getInType', function() {
    it('works for address', function() {
      var script = Script.fromHex(addressScriptSig)
      assert.equal(script.getInType(), 'Address')
    })
  })

  describe('getToAddress', function() {
    it('works for p2sh type output', function() {
      var script = Script.fromHex(p2shScriptPubKey)
      assert.equal(script.getToAddress().toString(), '3NukJ6fYZJ5Kk8bPjycAnruZkE5Q7UW7i8')
    })

    it('works for pubkey type output', function() {
      var script = Script.fromHex(pubkeyScriptPubKey)
      assert.equal(script.getToAddress().toString(), '19E6FV3m3kEPoJD5Jz6dGKdKwTVvjsWUvu')
    })
  })

  describe('getFromAddress', function() {
    it('works for address type input', function() {
      var script = Script.fromHex(addressScriptSig)
      assert.equal(script.getFromAddress().toString(), '1BBjuhF2jHxu7tPinyQGCuaNhEs6f5u59u')
=======
     
      assert.ok(Address.validate(multiSigAddress))
      assert.equal(Address.getVersion(multiSigAddress),'0x05')
      assert.equal(multiSigAddress,'32vYjxBb7pHJJyXgNk8UoK3BdRDxBzny2v')
    })
  
    it('should create valid redeemScript', function() {
      var redeemScript = script.buffer
      var deserialized = new Script(redeemScript)
      var numOfSignatures = deserialized.chunks[deserialized.chunks.length-2]-80
      var signaturesRequired = deserialized.chunks[0]-80
      var sigs = [bytesToHex(deserialized.chunks[1]), bytesToHex(deserialized.chunks[2]), 
                  bytesToHex(deserialized.chunks[3])]
      
      assert.equal(numOfSignatures,3)
      assert.equal(signaturesRequired,2)
      assert.equal(sigs[0],'02ea1297665dd733d444f31ec2581020004892cdaaf3dd6c0107c615afb839785f')
      assert.equal(sigs[1],'02fab2dea1458990793f56f42e4a47dbf35a12a351f26fa5d7e0cc7447eaafa21f')
      assert.equal(sigs[2],'036c6802ce7e8113723dd92cdb852e492ebb157a871ca532c3cb9ed08248ff0e19')
      assert.equal(Address(sha256ripe160(redeemScript),network).toString(),
        '32vYjxBb7pHJJyXgNk8UoK3BdRDxBzny2v')
>>>>>>> bad2f769
    })
  })
})<|MERGE_RESOLUTION|>--- conflicted
+++ resolved
@@ -1,6 +1,7 @@
 var Script = require('../src/script.js')
 var assert = require('assert')
 var Address = require('../src/address.js')
+var Network = require('../src/network.js')
 
 var Util = require('../src/util.js')
 var sha256ripe160 = Util.sha256ripe160;
@@ -29,39 +30,6 @@
 
     it('throws an error when input is not an array', function() {
       assert.throws(function(){ new Script({}) })
-    })
-  })
-
-  describe('2-of-3 Multi-Signature', function() {
-    var compressedPubKeys = [];
-    var numSigs, script, multisig, network
-
-    beforeEach(function() {
-      compressedPubKeys = ['02ea1297665dd733d444f31ec2581020004892cdaaf3dd6c0107c615afb839785f',
-                           '02fab2dea1458990793f56f42e4a47dbf35a12a351f26fa5d7e0cc7447eaafa21f',
-                           '036c6802ce7e8113723dd92cdb852e492ebb157a871ca532c3cb9ed08248ff0e19']
-<<<<<<< HEAD
-
-      numSigs = 2;
-=======
-                           
-      numSigs = 2
->>>>>>> bad2f769
-    })
-
-    it('should create valid multi-sig address', function() {
-      network = 0x05 //mainnet
-      script = Script.createMultiSigOutputScript(numSigs,compressedPubKeys.map(hexToBytes))
-      multisig = sha256ripe160(script.buffer)
-      var multiSigAddress = Address(multisig,network).toString()
-<<<<<<< HEAD
-      var redeemScript = bytesToHex(script.buffer)
-
-      assert.ok(Address.validate(multiSigAddress))
-      assert.equal(Address.getVersion(multiSigAddress),'0x05')
-      assert.equal(multiSigAddress,'32vYjxBb7pHJJyXgNk8UoK3BdRDxBzny2v')
-      assert.equal(Address(sha256ripe160(hexToBytes(redeemScript)),network).toString(),
-        multiSigAddress)
     })
   })
 
@@ -100,29 +68,45 @@
     it('works for address type input', function() {
       var script = Script.fromHex(addressScriptSig)
       assert.equal(script.getFromAddress().toString(), '1BBjuhF2jHxu7tPinyQGCuaNhEs6f5u59u')
-=======
-     
+    })
+  })
+
+  describe('2-of-3 Multi-Signature', function() {
+    var compressedPubKeys = [];
+    var numSigs, script, multisig, network
+
+    beforeEach(function() {
+      compressedPubKeys = ['02ea1297665dd733d444f31ec2581020004892cdaaf3dd6c0107c615afb839785f',
+                           '02fab2dea1458990793f56f42e4a47dbf35a12a351f26fa5d7e0cc7447eaafa21f',
+                           '036c6802ce7e8113723dd92cdb852e492ebb157a871ca532c3cb9ed08248ff0e19']
+      numSigs = 2
+      network = Network.mainnet.p2shVersion
+    })
+
+    it('should create valid multi-sig address', function() {
+      script = Script.createMultiSigOutputScript(numSigs, compressedPubKeys.map(hexToBytes))
+      multisig = sha256ripe160(script.buffer)
+      var multiSigAddress = Address(multisig, network).toString()
+
       assert.ok(Address.validate(multiSigAddress))
-      assert.equal(Address.getVersion(multiSigAddress),'0x05')
+      assert.equal(Address.getVersion(multiSigAddress), Network.mainnet.p2shVersion)
       assert.equal(multiSigAddress,'32vYjxBb7pHJJyXgNk8UoK3BdRDxBzny2v')
     })
-  
+
     it('should create valid redeemScript', function() {
       var redeemScript = script.buffer
       var deserialized = new Script(redeemScript)
-      var numOfSignatures = deserialized.chunks[deserialized.chunks.length-2]-80
-      var signaturesRequired = deserialized.chunks[0]-80
-      var sigs = [bytesToHex(deserialized.chunks[1]), bytesToHex(deserialized.chunks[2]), 
+      var numOfSignatures = deserialized.chunks[deserialized.chunks.length - 2] - 80
+      var signaturesRequired = deserialized.chunks[0] - 80
+      var sigs = [bytesToHex(deserialized.chunks[1]), bytesToHex(deserialized.chunks[2]),
                   bytesToHex(deserialized.chunks[3])]
-      
-      assert.equal(numOfSignatures,3)
-      assert.equal(signaturesRequired,2)
-      assert.equal(sigs[0],'02ea1297665dd733d444f31ec2581020004892cdaaf3dd6c0107c615afb839785f')
-      assert.equal(sigs[1],'02fab2dea1458990793f56f42e4a47dbf35a12a351f26fa5d7e0cc7447eaafa21f')
-      assert.equal(sigs[2],'036c6802ce7e8113723dd92cdb852e492ebb157a871ca532c3cb9ed08248ff0e19')
-      assert.equal(Address(sha256ripe160(redeemScript),network).toString(),
-        '32vYjxBb7pHJJyXgNk8UoK3BdRDxBzny2v')
->>>>>>> bad2f769
+
+      assert.equal(numOfSignatures, 3)
+      assert.equal(signaturesRequired, 2)
+      assert.equal(sigs[0], '02ea1297665dd733d444f31ec2581020004892cdaaf3dd6c0107c615afb839785f')
+      assert.equal(sigs[1], '02fab2dea1458990793f56f42e4a47dbf35a12a351f26fa5d7e0cc7447eaafa21f')
+      assert.equal(sigs[2], '036c6802ce7e8113723dd92cdb852e492ebb157a871ca532c3cb9ed08248ff0e19')
+      assert.equal(Address(sha256ripe160(redeemScript), network).toString(), '32vYjxBb7pHJJyXgNk8UoK3BdRDxBzny2v')
     })
   })
 })